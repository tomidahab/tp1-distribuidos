services:
  client:
    env_file:
      - ./client/.env
    build: ./client
    depends_on:
      - boundary
    volumes:
      - ./client:/app

  rabbitmq:
    image: rabbitmq:3-management
    ports:
      - "5672:5672"
      - "15672:15672"

  boundary:
    build:
      context: ./server
      dockerfile: boundary/Dockerfile
    env_file:
      - ./server/boundary/.env
    environment:
      - MOVIES_ROUTER_QUEUE=boundary_movies_router
      - CREDITS_ROUTER_QUEUE=boundary_credits_router
      - RATINGS_ROUTER_QUEUE=boundary_ratings_router
    depends_on:
      - rabbitmq
    ports:
      - "5000:5000"
    volumes:
      - ./server/boundary:/app
      - ./server/rabbitmq:/app/rabbitmq
      - ./server/common:/app/common



# ---------------- START OF BOUNDARY ROUTERS ----------------

  year_movies_router:
    build:
      context: ./server
      dockerfile: router/Dockerfile
    env_file:
      - ./server/router/.env
    environment:
      - NUMBER_OF_PRODUCER_WORKERS=1
      - INPUT_QUEUE=boundary_movies_router
      - OUTPUT_QUEUES=filter_by_year_worker_1,filter_by_year_worker_2
      - BALANCER_TYPE=round_robin
    depends_on:
      - rabbitmq
    volumes:
      - ./server/router:/app
      - ./server/rabbitmq:/app/rabbitmq
      - ./server/common:/app/common

  join_credits_router:
    build:
      context: ./server
      dockerfile: router/Dockerfile
    env_file:
      - ./server/router/.env
    environment:
      - NUMBER_OF_PRODUCER_WORKERS=1
      - INPUT_QUEUE=boundary_credits_router
      # - OUTPUT_QUEUES=join_credits_worker_1_credits,join_credits_worker_2_credits
      - OUTPUT_QUEUES=join_credits_worker_1_credits
      - BALANCER_TYPE=hash_function
    depends_on:
      - rabbitmq
    volumes:
      - ./server/router:/app
      - ./server/rabbitmq:/app/rabbitmq
      - ./server/common:/app/common
      

# ---------------- END OF BOUNDARY ROUTERS ----------------

    
  join_credits_worker_1:
    build:
      context: ./server
      dockerfile: worker/join_credits/Dockerfile
    env_file:
      - ./server/worker/join_credits/.env
    environment:
      - ROUTER_CONSUME_QUEUE_MOVIES=join_credits_worker_1_movies
      - ROUTER_CONSUME_QUEUE_CREDITS=join_credits_worker_1_credits
      - ROUTER_PRODUCER_QUEUE=count_router
    depends_on:
      - rabbitmq
    volumes:
      - ./server/worker/join_credits:/app
      - ./server/rabbitmq:/app/rabbitmq
      - ./server/common:/app/common


  filter_by_year_worker_1:
    build:
      context: ./server
      dockerfile: worker/filter_by_year/Dockerfile
    env_file:
      - ./server/worker/filter_by_year/.env
    environment:
      - ROUTER_CONSUME_QUEUE=filter_by_year_worker_1
      - ROUTER_PRODUCER_QUEUE=country_router
    depends_on:
      - rabbitmq
    volumes:
      - ./server/worker/filter_by_year:/app
      - ./server/rabbitmq:/app/rabbitmq
      - ./server/common:/app/common

  filter_by_year_worker_2:
    build:
      context: ./server
      dockerfile: worker/filter_by_year/Dockerfile
    env_file:
      - ./server/worker/filter_by_year/.env
    environment:
      - ROUTER_CONSUME_QUEUE=filter_by_year_worker_2
      - ROUTER_PRODUCER_QUEUE=country_router
    depends_on:
      - rabbitmq
    volumes:
      - ./server/worker/filter_by_year:/app
      - ./server/rabbitmq:/app/rabbitmq
      - ./server/common:/app/common

  country_router:
    build:
      context: ./server
      dockerfile: router/Dockerfile
    env_file:
      - ./server/router/.env
    environment:
      - NUMBER_OF_PRODUCER_WORKERS=2
      - INPUT_QUEUE=country_router
      - OUTPUT_QUEUES=filter_by_country_worker_1,filter_by_country_worker_2
      - BALANCER_TYPE=round_robin
    depends_on:
      - rabbitmq
    volumes:
      - ./server/router:/app
      - ./server/rabbitmq:/app/rabbitmq
      - ./server/common:/app/common
    
  filter_by_country_worker_1:
    build:
      context: ./server
      dockerfile: worker/filter_by_country/Dockerfile
    env_file:
      - ./server/worker/filter_by_country/.env
    environment:
      - ROUTER_CONSUME_QUEUE=filter_by_country_worker_1
      - ROUTER_PRODUCER_QUEUE=join_movies_credits_router
    depends_on:
      - rabbitmq
    volumes:
      - ./server/worker/filter_by_country:/app
      - ./server/rabbitmq:/app/rabbitmq
      - ./server/common:/app/common

  filter_by_country_worker_2:
    build:
      context: ./server
      dockerfile: worker/filter_by_country/Dockerfile
    env_file:
      - ./server/worker/filter_by_country/.env
    environment:
      - ROUTER_CONSUME_QUEUE=filter_by_country_worker_2
      - ROUTER_PRODUCER_QUEUE=join_movies_credits_router
    depends_on:
      - rabbitmq
    volumes:
      - ./server/worker/filter_by_country:/app
      - ./server/rabbitmq:/app/rabbitmq
      - ./server/common:/app/common


  join_movies_credits_router:
    build:
      context: ./server
      dockerfile: router/Dockerfile
    env_file:
      - ./server/router/.env
    environment:
      - NUMBER_OF_PRODUCER_WORKERS=2
      - INPUT_QUEUE=join_movies_credits_router
      # - OUTPUT_QUEUES=join_credits_worker_1_movies,join_credits_worker_2_movies
      - OUTPUT_QUEUES=join_credits_worker_1_movies
      - BALANCER_TYPE=hash_function
    depends_on:
      - rabbitmq
    volumes:
      - ./server/router:/app
      - ./server/rabbitmq:/app/rabbitmq
      - ./server/common:/app/common


  count_router:
    build:
      context: ./server
      dockerfile: router/Dockerfile
    env_file:
      - ./server/router/.env
    environment:
      - NUMBER_OF_PRODUCER_WORKERS=1
      - INPUT_QUEUE=count_router
      - OUTPUT_QUEUES=count_worker_1
      - BALANCER_TYPE=round_robin
    depends_on:
      - rabbitmq
    volumes:
      - ./server/router:/app
      - ./server/rabbitmq:/app/rabbitmq
      - ./server/common:/app/common


  count_worker_1:
    build:
      context: ./server
      dockerfile: worker/count/Dockerfile
    env_file:
      - ./server/worker/count/.env
    environment:
      - ROUTER_CONSUME_QUEUE=count_worker_1
      - ROUTER_PRODUCER_QUEUE=top_router
    depends_on:
      - rabbitmq
    volumes:
      - ./server/worker/count:/app
      - ./server/rabbitmq:/app/rabbitmq
      - ./server/common:/app/common

  top_router:
    build:
      context: ./server
      dockerfile: router/Dockerfile
    env_file:
      - ./server/router/.env
    environment:
      - NUMBER_OF_PRODUCER_WORKERS=1
      - INPUT_QUEUE=top_router
      - OUTPUT_QUEUES=top_worker_1
      - BALANCER_TYPE=round_robin
    depends_on:
      - rabbitmq
    volumes:
      - ./server/router:/app
      - ./server/rabbitmq:/app/rabbitmq
      - ./server/common:/app/common

  top_worker_1:
    build:
      context: ./server
      dockerfile: worker/top/Dockerfile
    env_file:
      - ./server/worker/top/.env
    environment:
      - ROUTER_CONSUME_QUEUE=top_worker_1
    depends_on:
      - rabbitmq
    volumes:
      - ./server/worker/top:/app
      - ./server/rabbitmq:/app/rabbitmq
<<<<<<< HEAD
      - ./server/common:/app/common

# ===================================================================================
# ------------------------------------ Q5 -------------------------------------------
# ===================================================================================
  sentiment_analysis_worker:
    build:
      context: ./server
      dockerfile: worker/sentiment_analysis/Dockerfile
    env_file:
      - ./server/worker/sentiment_analysis/.env
    environment:
      - ROUTER_CONSUME_QUEUE=sentiment_analysis_worker
      - OUTPUT_QUEUE=average_sentiment_router
    depends_on:
      - rabbitmq
      - boundary_movies_router
    volumes:
      - ./server/worker/sentiment_analysis:/app
      - ./server/rabbitmq:/app/rabbitmq
      - ./server/common:/app/common
    deploy:
      resources:
        limits:
          memory: 4G

  average_sentiment_router:
    build:
      context: ./server
      dockerfile: router/Dockerfile
    env_file:
      - ./server/router/.env
    environment:
      - NUMBER_OF_PRODUCER_WORKERS=1
      - INPUT_QUEUE=average_sentiment_router
      - OUTPUT_QUEUES=average_sentiment_worker
      - BALANCER_TYPE=round_robin
    depends_on:
      - rabbitmq
    volumes:
      - ./server/router:/app
      - ./server/rabbitmq:/app/rabbitmq
      - ./server/common:/app/common

  average_sentiment_worker:
    build:
      context: ./server
      dockerfile: worker/average_sentiment/Dockerfile
    env_file:
      - ./server/worker/average_sentiment/.env
    environment:
      - ROUTER_CONSUME_QUEUE=average_sentiment_worker
      - ROUTER_PRODUCER_QUEUE=response_queue
    depends_on:
      - rabbitmq
    volumes:
      - ./server/worker/top:/app
      - ./server/rabbitmq:/app/rabbitmq
=======
>>>>>>> 083a2a2d
      - ./server/common:/app/common<|MERGE_RESOLUTION|>--- conflicted
+++ resolved
@@ -265,7 +265,6 @@
     volumes:
       - ./server/worker/top:/app
       - ./server/rabbitmq:/app/rabbitmq
-<<<<<<< HEAD
       - ./server/common:/app/common
 
 # ===================================================================================
@@ -278,11 +277,10 @@
     env_file:
       - ./server/worker/sentiment_analysis/.env
     environment:
-      - ROUTER_CONSUME_QUEUE=sentiment_analysis_worker
-      - OUTPUT_QUEUE=average_sentiment_router
-    depends_on:
-      - rabbitmq
-      - boundary_movies_router
+      - ROUTER_CONSUME_QUEUE=sentiment_analysis_workers
+      - RESPONSE_QUEUE=response_queue
+    depends_on:
+      - rabbitmq
     volumes:
       - ./server/worker/sentiment_analysis:/app
       - ./server/rabbitmq:/app/rabbitmq
@@ -292,16 +290,16 @@
         limits:
           memory: 4G
 
-  average_sentiment_router:
-    build:
-      context: ./server
-      dockerfile: router/Dockerfile
-    env_file:
-      - ./server/router/.env
-    environment:
-      - NUMBER_OF_PRODUCER_WORKERS=1
-      - INPUT_QUEUE=average_sentiment_router
-      - OUTPUT_QUEUES=average_sentiment_worker
+  reviews_router:
+    build:
+      context: ./server
+      dockerfile: router/Dockerfile
+    env_file:
+      - ./server/router/.env
+    environment:
+      - NUMBER_OF_PRODUCER_WORKERS=1
+      - INPUT_QUEUE=boundary_movies_router
+      - OUTPUT_QUEUES=sentiment_analysis_workers
       - BALANCER_TYPE=round_robin
     depends_on:
       - rabbitmq
@@ -324,6 +322,4 @@
     volumes:
       - ./server/worker/top:/app
       - ./server/rabbitmq:/app/rabbitmq
-=======
->>>>>>> 083a2a2d
       - ./server/common:/app/common
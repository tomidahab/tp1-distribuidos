import asyncio
import logging
import signal
import socket
import uuid
import os
from Protocol import Protocol
from rabbitmq.Rabbitmq_client import RabbitMQClient
import csv
from io import StringIO
from common.Serializer import Serializer
import json
from dotenv import load_dotenv

# Load environment variables
load_dotenv()

# Router queue names from environment variables
MOVIES_ROUTER_QUEUE = os.getenv("MOVIES_ROUTER_QUEUE")
MOVIES_ROUTER_Q5_QUEUE = os.getenv("MOVIES_ROUTER_Q5_QUEUE")
CREDITS_ROUTER_QUEUE = os.getenv("CREDITS_ROUTER_QUEUE")
RATINGS_ROUTER_QUEUE = os.getenv("RATINGS_ROUTER_QUEUE")
BUDGET_WORKERS_QUEUE = os.getenv("COUNTRIES_BUDGET_QUEUE","countries_budget_workers")

COLUMNS_Q1 = {'genres': 3, 'id':5, 'original_title': 8, 'production_countries': 13, 'release_date': 14}
COLUMNS_Q2 = {'budget':2,'genres': 3, 'imdb_id':6, 'original_title': 8, 'production_countries': 13, 'release_date': 14}
COLUMNS_Q3 = {'id': 1, 'rating': 2}
COLUMNS_Q4 = {"cast": 0, "movie_id": 2}
COLUMNS_Q5 = {'budget': 2, 'imdb_id':6, 'original_title': 8, 'overview': 9, 'revenue': 15}
EOF_MARKER = "EOF_MARKER"
SIGTERM = "SIGTERM"

COUNTRIES_BUDGET_WORKERS = os.getenv("COUNTRIES_BUDGET_WORKERS",2)

RESPONSE_QUEUE = os.getenv("RESPONSE_QUEUE", "response_queue")
MAX_CSVS = 3
MOVIES_CSV = 0
CREDITS_CSV = 1
RATINGS_CSV = 2

logging.basicConfig(
    level=logging.INFO,
    format="%(asctime)s %(levelname)-8s %(message)s",
    datefmt="%H:%M:%S",
)

class Boundary:
  def __init__(self, port=5000, listen_backlog=100, movies_router_queue=MOVIES_ROUTER_QUEUE, 
               credits_router_queue=CREDITS_ROUTER_QUEUE, ratings_router_queue=RATINGS_ROUTER_QUEUE,
               movies_router_q5_queue=MOVIES_ROUTER_Q5_QUEUE):
    self._server_socket = socket.socket(socket.AF_INET, socket.SOCK_STREAM)
    self._server_socket.bind(("", port))
    self._server_socket.listen(listen_backlog)
    self._server_socket.setblocking(False)
    self._running = True
    self._client_sockets = []
    self.protocol = Protocol
    self.id = uuid.uuid4()
    
    # Create RabbitMQ client instance
    self.rabbitmq = RabbitMQClient()  # Using default parameters
    
    # Router queues for different CSV types
    self.movies_router_queue = movies_router_queue
    self.movies_router_q5_queue = movies_router_q5_queue
    self.credits_router_queue = credits_router_queue
    self.ratings_router_queue = ratings_router_queue

    signal.signal(signal.SIGINT, self._handle_shutdown)
    signal.signal(signal.SIGTERM, self._handle_shutdown)

    logging.info(self.green(f"Boundary ID: {self.id} successfully created"))
    logging.info(f"Using router queues: Movies={self.movies_router_queue}, Movies Q5={self.movies_router_q5_queue}, Credits={self.credits_router_queue}, Ratings={self.ratings_router_queue}")

  # TODO: Move to printer class
  def green(self, text): return f"\033[92m{text}\033[0m"

# ------------------------------------------------------------------ #
# main accept‑loop                                                   #
# ------------------------------------------------------------------ #
  async def run(self):
    loop = asyncio.get_running_loop()
    logging.info(f"Listening on {self._server_socket.getsockname()[1]}")
    
    # Set up RabbitMQ
    await self._setup_rabbitmq()

    # Start response queue consumer task
    asyncio.create_task(self._handle_response_queue())

    while self._running:
      try:
        client_sock, addr = await loop.sock_accept(self._server_socket)
        client_id = str(uuid.uuid4())  # Convert UUID to string immediately
        logging.info(self.green(f'client id {client_id}'))
      except asyncio.CancelledError:
        break
      except Exception as exc:
        logging.error(f"Accept failed: {exc}")
        continue

      logging.info(f"New client {addr[0]}:{addr[1]}")
      self._client_sockets.append({client_id: client_sock})
      asyncio.create_task(self._handle_client_connection(client_sock, addr, client_id))


# ------------------------------------------------------------------ #
# response queue consumer logic                                      #
# ------------------------------------------------------------------ #
  async def _handle_response_queue(self):
    """
    Handle messages from the response queue.
    This method blocks waiting for messages without consuming CPU.
    """
    try:
        logging.info(self.green(f"Client_socket: {self._client_sockets}"))
        
        # Set up consumer - this blocks waiting for messages
        await self.rabbitmq.consume(
            queue_name=RESPONSE_QUEUE,
            callback=self._process_response_message,
            no_ack=False
        )
        
        logging.info(self.green(f"Started consuming from {RESPONSE_QUEUE}"))
        
        # Keep this task alive while the service is running
        while self._running:
            await asyncio.sleep(1)
            
    except Exception as e:
        logging.error(f"Error in response queue handler: {e}")

  async def _process_response_message(self, message):
    """Process messages from the response queue"""
    try:
        # Deserialize the message
        deserialized_message = Serializer.deserialize(message.body)
        
        # Extract client_id and data from the deserialized message
        client_id = deserialized_message.get("client_id")
        data = deserialized_message.get("data")
        query = deserialized_message.get("query")

        if not data:
            logging.warning(f"Response message contains no data")
            await message.ack()
            return
        
        # Convert data to list if it's not already
        if not isinstance(data, list):
            data = [data]
        
        # Find the client socket by client_id
        client_socket = None
        for client_dict in self._client_sockets:
            if client_id in client_dict:
                client_socket = client_dict[client_id]
                break
        
        # Send the data to the client if the socket is found
        if client_socket:
            try:
                # Prepare data for sending
                proto = self.protocol(asyncio.get_running_loop())
                
                serialized_data = json.dumps(data)
                await proto.send_all(client_socket, serialized_data, query)
                
            except Exception as e:
                logging.error(f"Failed to send data to client {client_id}: {e}")
        else:
            logging.warning(f"Client socket not found for client ID: {client_id}")
        
        # Acknowledge message
        await message.ack()
        
    except Exception as e:
        logging.error(f"Error processing response message: {e}")
        # Reject message but don't requeue
        await message.reject(requeue=False)

# ------------------------------------------------------------------ #
# per‑client logic                                                   #
# ------------------------------------------------------------------ #
  async def _handle_client_connection(self, sock, addr, client_id):
    loop = asyncio.get_running_loop()
    proto = self.protocol(loop)
    logging.info(self.green(f"Client ID: {client_id} successfully started"))
    csvs_received = 0
    try:
        data = ''
        while csvs_received < MAX_CSVS:
            try:
                data = await self._receive_csv_batch(sock, proto)
                if data == EOF_MARKER:
                    await self._send_marker(csvs_received, client_id, True)
                    csvs_received += 1
                    logging.info(self.green(f"EOF received for CSV #{csvs_received} from client {addr[0]}:{addr[1]}"))
                    continue
                elif data == SIGTERM:
                    await self._send_marker(csvs_received, client_id, False)
                    logging.info(self.green(f"SIGTERM received from client {addr[0]}:{addr[1]}"))
                    sock.close()
                    return

                if csvs_received == MOVIES_CSV:
                    filtered_data_q1, filtered_data_q2, filtered_data_q5 = self._project_to_columns(data, [COLUMNS_Q1, COLUMNS_Q2, COLUMNS_Q5])
                    
                    # Send data for Q1 to the movies router
                    prepared_data_q1 = self._addMetaData(client_id, filtered_data_q1)
                    await self._send_data_to_rabbitmq_queue(prepared_data_q1, self.movies_router_queue)

                    prepared_data_q2 = self._addMetaData(client_id, filtered_data_q2)
                    await self._send_data_to_rabbitmq_queue(prepared_data_q2, BUDGET_WORKERS_QUEUE)
                    
                    # Send data for Q5 to the reviews router
                    prepared_data_q5 = self._addMetaData(client_id, filtered_data_q5)
                    await self._send_data_to_rabbitmq_queue(prepared_data_q5, self.movies_router_q5_queue)
                
                elif csvs_received == CREDITS_CSV:
                    filtered_data = self._project_to_columns(data, COLUMNS_Q4)
                    filtered_data = self._remove_cast_extra_data(filtered_data)
                    prepared_data = self._addMetaData(client_id, filtered_data)
                    await self._send_data_to_rabbitmq_queue(prepared_data, self.credits_router_queue)
                
                elif csvs_received == RATINGS_CSV:
                    filtered_data = self._project_to_columns(data, COLUMNS_Q3)
                    filtered_data = self._remove_ratings_with_0_rating(filtered_data)
                    prepared_data = self._addMetaData(client_id, filtered_data)
                    await self._send_data_to_rabbitmq_queue(prepared_data, self.ratings_router_queue)
                
            except ConnectionError:
                logging.info(f"Client {addr[0]}:{addr[1]} disconnected")
                break
               
    except Exception as exc:
        logging.error(f"Client {addr[0]}:{addr[1]} error: {exc}")
        logging.exception(exc)

  async def _send_marker(self, csvs_received, client_id, isEOF): #isEOF for defining EOF or SIGTERM
        prepared_data = self._addMetaData(client_id, None, isEOF, not isEOF)
        if csvs_received == MOVIES_CSV:
           await self._send_data_to_rabbitmq_queue(prepared_data, self.movies_router_queue)
<<<<<<< HEAD
           #TODO: change it so instead of sending to the sentiment analysis worker, it sends to the movies router
           # and the router sends it to the respective worker based on the query in the metadata
           for i in range(0,COUNTRIES_BUDGET_WORKERS):
                await self._send_data_to_rabbitmq_queue(prepared_data, BUDGET_WORKERS_QUEUE)
           await self._send_data_to_rabbitmq_queue(prepared_data, "sentiment_analysis_worker")
=======
           await self._send_data_to_rabbitmq_queue(prepared_data, self.movies_router_q5_queue)
>>>>>>> 09fa83a7
        elif csvs_received == CREDITS_CSV:
            await self._send_data_to_rabbitmq_queue(prepared_data, self.credits_router_queue)
        elif csvs_received == RATINGS_CSV:
           await self._send_data_to_rabbitmq_queue(prepared_data, self.ratings_router_queue)

  def _remove_ratings_with_0_rating(self, data):
    """
    Remove rows with a rating of 0 from the ratings data.
    The rating field is expected to be a string that can be converted to a float.
    """
    result = []
    for row in data:
        if 'rating' in row and row['rating']:
            try:
                # Convert rating to float and check if it's greater than 0
                rating = float(row['rating'])
                if rating > 0:
                    result.append(row)
            except ValueError:
                # Skip rows with unparseable rating data
                logging.warning(f"Could not parse rating data: {row['rating']}")
                pass
    return result

  def _remove_cast_extra_data(self, data):
    """
    Remove extra data from the cast field and filter out rows without cast.
    The cast field is expected to be a list of dictionaries, and we only want the 'name' field.
    Rows without cast data are excluded from the result.
    """
    result = []
    for row in data:
        if 'cast' in row and row['cast']:
            try:
                # Handle the string format properly - it's using Python's repr format
                # First, make it valid JSON by replacing Python-style single quotes
                cast_str = row['cast']
                # Use ast.literal_eval which can safely parse Python literal structures
                import ast
                cast_data = ast.literal_eval(cast_str)
                
                # Extract only the 'name' field from each dictionary
                cast_names = [item.get('name') for item in cast_data if isinstance(item, dict) and item.get('name')]
                
                # Only include rows where we have valid cast names
                if cast_names:
                    row['cast'] = cast_names
                    result.append(row)
            except (SyntaxError, ValueError, TypeError) as e:
                # Skip rows with unparseable cast data
                logging.warning(f"Could not parse cast data: {e}")
                pass
    return result

  def _project_to_columns(self, data, query_columns):
    """
    Extract only the columns defined in query_columns from the CSV data.
    If query_columns is a list, returns multiple result sets, one for each element.
    
    Returns an array of dictionaries (or multiple arrays if query_columns is a list),
    where each dictionary represents a row with column names as keys and the corresponding values.
    
    Special processing is done for Q5 data to ensure budget and revenue values are valid.
    """
    # Use Python's csv module to correctly parse the CSV data
    input_file = StringIO(data)
    csv_reader = csv.reader(input_file)
    
    # Check if query_columns is a list of column mappings or a single mapping
    if isinstance(query_columns, list):
        # Initialize result arrays - one for each element in query_columns list
        results = [[] for _ in range(len(query_columns))]
        
        for row in csv_reader:
            if not row:
                continue
                
            # Process each query column set
            for i, columns in enumerate(query_columns):
                # Skip if row doesn't have enough columns
                if len(row) <= max(columns.values()):
                    continue
                
                # Apply different processing based on which column set we're dealing with
                if 'budget' in columns and 'revenue' in columns:  # This is Q5
                    # Create a dictionary for Q5 with required columns
                    row_dict = {col_name: row[col_idx] for col_name, col_idx in columns.items()}
                    
                    # Check if any field is empty, null or nan
                    if any(not row_dict.get(field, '') for field in columns.keys()):
                        continue  # Skip this row if any field is empty
                    
                    # Check if budget or revenue is 0 or not a valid number
                    try:
                        budget = float(row_dict.get('budget', '0'))
                        revenue = float(row_dict.get('revenue', '0'))
                        
                        # Skip rows where budget or revenue is 0
                        if budget <= 0 or revenue <= 0:
                            continue
                            
                        # Store the numeric values back in the dictionary
                        row_dict['budget'] = budget
                        row_dict['revenue'] = revenue
                        
                        # Only append if all checks pass
                        results[i].append(row_dict)
                    except ValueError:
                        # Skip if budget or revenue is not a valid number
                        continue
                else:  # This is Q1 or any other query
                    # Create a standard dictionary for this row
                    row_dict = {col_name: row[col_idx] for col_name, col_idx in columns.items()}
                    results[i].append(row_dict)
        
        return results
    else:
        # Single query column set - maintain backward compatibility
        result = []
        
        for row in csv_reader:
            if not row or len(row) <= max(query_columns.values()):
                continue
                
            # Create a dictionary for this row with column names as keys
            row_dict = {col_name: row[col_idx] for col_name, col_idx in query_columns.items()}
            result.append(row_dict)
        
        return result
  
  def _addMetaData(self, client_id, data, is_eof_marker=False, is_sigterm=False):
    message = {        
      "client_id": client_id,
      "data": data,
      "EOF_MARKER": is_eof_marker,
      "SIGTERM": is_sigterm
    }
    return message
  
  # TODO: Move to protocol class
  async def _receive_csv_batch(self, sock, proto):
    """
    Receive a CSV batch from the socket
    First read 4 bytes to get the length, then read the actual data
    """
    length_bytes = await proto.recv_exact(sock, 4)
    msg_length = int.from_bytes(length_bytes, byteorder='big')

    data_bytes = await proto.recv_exact(sock, msg_length)
    data = proto.decode(data_bytes)

    return data

# ----------------------------------------------------------------------- #
# Rabbit-Related-Section                                                  #
# ----------------------------------------------------------------------- #

  async def _setup_rabbitmq(self, retry_count=1):
    connected = await self.rabbitmq.connect()
    if not connected:
        logging.error(f"Failed to connect to RabbitMQ, retrying in {retry_count} seconds...")
        wait_time = min(30, 2 ** retry_count)
        await asyncio.sleep(wait_time)
        return await self._setup_rabbitmq(retry_count + 1)
    
    # Declare all necessary queues
    await self.rabbitmq.declare_queue(self.movies_router_queue, durable=True)
    await self.rabbitmq.declare_queue(self.movies_router_q5_queue, durable=True)
    await self.rabbitmq.declare_queue(self.credits_router_queue, durable=True)
    await self.rabbitmq.declare_queue(self.ratings_router_queue, durable=True)
    await self.rabbitmq.declare_queue(RESPONSE_QUEUE, durable=True)
    
    logging.info("All router queues declared successfully")
  
  async def _send_data_to_rabbitmq_queue(self, data, queue_name):
    """
    Send the data to RabbitMQ queue after serializing it
    
    Args:
        data: The data to send
        queue_name: The queue to send to
    """
    try:
        # Serialize the data to binary
        serialized_data = Serializer.serialize(data)
        
        success = await self.rabbitmq.publish_to_queue(
            queue_name=queue_name,
            message=serialized_data,
            persistent=True
        )
        
        if not success:
            logging.error(f"Failed to publish data to {queue_name}")
    except Exception as e:
        logging.error(f"Error publishing data to queue '{queue_name}': {e}")
         
# ------------------------------------------------------------------ #
# graceful shutdown handler                                          #
# ------------------------------------------------------------------ #

  def _handle_shutdown(self, *_):
      logging.info(f"Shutting down server")
      self._running = False
      self._server_socket.close()
      
      # Close RabbitMQ connection
      asyncio.create_task(self.rabbitmq.close())
      
      for sock in self._client_sockets:
          try:
              sock.shutdown(socket.SHUT_RDWR)
          except OSError:
              pass
          sock.close()<|MERGE_RESOLUTION|>--- conflicted
+++ resolved
@@ -242,15 +242,9 @@
         prepared_data = self._addMetaData(client_id, None, isEOF, not isEOF)
         if csvs_received == MOVIES_CSV:
            await self._send_data_to_rabbitmq_queue(prepared_data, self.movies_router_queue)
-<<<<<<< HEAD
-           #TODO: change it so instead of sending to the sentiment analysis worker, it sends to the movies router
-           # and the router sends it to the respective worker based on the query in the metadata
            for i in range(0,COUNTRIES_BUDGET_WORKERS):
                 await self._send_data_to_rabbitmq_queue(prepared_data, BUDGET_WORKERS_QUEUE)
-           await self._send_data_to_rabbitmq_queue(prepared_data, "sentiment_analysis_worker")
-=======
            await self._send_data_to_rabbitmq_queue(prepared_data, self.movies_router_q5_queue)
->>>>>>> 09fa83a7
         elif csvs_received == CREDITS_CSV:
             await self._send_data_to_rabbitmq_queue(prepared_data, self.credits_router_queue)
         elif csvs_received == RATINGS_CSV:

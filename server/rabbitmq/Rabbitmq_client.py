--- conflicted
+++ resolved
@@ -172,21 +172,13 @@
             else:
                 queue = self._queues[queue_name]
             
-<<<<<<< HEAD
-            # Get the consumer object from aio-pika
-=======
             # Store the consumer tag, but use the queue's consume method
             # which returns a consumer object in aio-pika
->>>>>>> ad3735a1
             consumer = await queue.consume(
                 callback=callback,
                 no_ack=no_ack
             )
             
-<<<<<<< HEAD
-            # Store the consumer object in our tracking dictionary
-=======
->>>>>>> ad3735a1
             self._consumers[queue_name] = consumer
             
             logging.info(f"Consumer set up for queue '{queue_name}'")
@@ -202,26 +194,6 @@
                 logging.warning(f"No active consumer found for queue '{queue_name}'")
                 return False
                 
-<<<<<<< HEAD
-            consumer = self._consumers[queue_name]
-            
-            # In aio_pika, consumer objects have a cancel method
-            if hasattr(consumer, 'cancel'):
-                await consumer.cancel()
-            elif isinstance(consumer, str):
-                # Handle case where consumer might be stored as a tag string
-                if queue_name in self._queues:
-                    queue = self._queues[queue_name]
-                    try:
-                        await queue.cancel(consumer)
-                    except Exception as e:
-                        logging.warning(f"Failed to cancel consumer using queue.cancel: {e}")
-            else:
-                # If consumer is neither an object with cancel method nor a string
-                logging.warning(f"Consumer for '{queue_name}' has unexpected type: {type(consumer)}")
-            
-            # Remove from tracking dict regardless of cancellation success
-=======
             consumer_tag = self._consumers[queue_name]
             
             # In aio_pika, we need to get the queue and cancel the consumer by tag
@@ -229,18 +201,12 @@
                 queue = self._queues[queue_name]
                 await queue.cancel(consumer_tag)
                 
->>>>>>> ad3735a1
             del self._consumers[queue_name]
             logging.info(f"Consumer for queue '{queue_name}' cancelled")
             return True
         except Exception as e:
             logging.error(f"Failed to cancel consumer for queue '{queue_name}': {e}")
-<<<<<<< HEAD
-            # Don't let the failure crash the application
-            return False
-=======
             raise e
->>>>>>> ad3735a1
         
     async def publish_to_queue(self, queue_name: str, message: str, persistent=True) -> bool:
         """Publish message directly to queue using the default exchange"""

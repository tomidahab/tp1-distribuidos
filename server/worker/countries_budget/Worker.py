--- conflicted
+++ resolved
@@ -202,10 +202,6 @@
         self.dictionary_countries_budget_by_client[client_id] = {}
 
         logging.info(f"[Worker1] Published to exchange '{self.exchange_name_producer}' routing_key='{ROUTER_PRODUCER_QUEUE}'")
-<<<<<<< HEAD
-
-=======
->>>>>>> 7b8d9ad4
 
     def _filter_data(self, data, client_id):
         """Filter data and puts it in its dictionary"""

import asyncio
import logging
import signal
import os
from rabbitmq.Rabbitmq_client import RabbitMQClient
from common.Serializer import Serializer
from dotenv import load_dotenv

# Load environment variables
load_dotenv()

logging.basicConfig(
    level=logging.INFO,
    format="%(asctime)s %(levelname)-8s %(message)s",
    datefmt="%H:%M:%S",
)

# Constants and configuration
ROUTER_CONSUME_QUEUE = os.getenv("ROUTER_CONSUME_QUEUE", "average_sentiment_worker")
COLLECTOR_QUEUE = os.getenv("COLLECTOR_QUEUE", "average_sentiment_collector_router")
QUERY_5 = os.getenv("QUERY_5", "5")

class Worker:
    def __init__(self, consumer_queue_name=ROUTER_CONSUME_QUEUE, producer_queue_name=COLLECTOR_QUEUE):
        self._running = True
        self.consumer_queue_name = consumer_queue_name
        self.producer_queue_name = producer_queue_name
        self.rabbitmq = RabbitMQClient()
        
        # Initialize client data dictionary to track sentiment data per client
        self.client_data = {}
        
        # Set up signal handlers for graceful shutdown
        signal.signal(signal.SIGINT, self._handle_shutdown)
        signal.signal(signal.SIGTERM, self._handle_shutdown)
        
        logging.info(f"Average Sentiment Worker initialized for queue '{consumer_queue_name}', producer queue '{self.producer_queue_name}'")
    
    async def run(self):
        """Run the worker, connecting to RabbitMQ and consuming messages"""
        # Connect to RabbitMQ
        if not await self._setup_rabbitmq():
            logging.error(f"Failed to set up RabbitMQ connection. Exiting.")
            return False
        
        logging.info(f"Average Sentiment Worker running and consuming from queue '{self.consumer_queue_name}'")
        
        # Keep the worker running until shutdown is triggered
        while self._running:
            await asyncio.sleep(1)
            
        return True
    
    async def _setup_rabbitmq(self, retry_count=1):
        """Set up RabbitMQ connection and consumer"""
        # Connect to RabbitMQ
        connected = await self.rabbitmq.connect()
        if not connected:
            logging.error(f"Failed to connect to RabbitMQ, retrying in {retry_count} seconds...")
            wait_time = min(30, 2 ** retry_count)
            await asyncio.sleep(wait_time)
            return await self._setup_rabbitmq(retry_count + 1)
        
        # Declare queues (idempotent operation)
        queue = await self.rabbitmq.declare_queue(self.consumer_queue_name, durable=True)
        if not queue:
            return False
            
        producer_queue = await self.rabbitmq.declare_queue(self.producer_queue_name, durable=True)
        if not producer_queue:
            return False

        # Set up consumer
        success = await self.rabbitmq.consume(
            queue_name=self.consumer_queue_name,
            callback=self._process_message,
            no_ack=False,
            prefetch_count=1
        )
        if not success:
            logging.error(f"Failed to set up consumer for queue '{self.consumer_queue_name}'")
            return False

        return True
    
    async def _process_message(self, message):
        """Process a message from the queue"""
        try:
            deserialized_message = Serializer.deserialize(message.body)
            
            # Extract client_id and data from the deserialized message
            client_id = deserialized_message.get("clientId", deserialized_message.get("client_id"))
            data = deserialized_message.get("data", [])
            eof_marker = deserialized_message.get("EOF_MARKER", False)
            sigterm = deserialized_message.get("SIGTERM", False)
            
            if eof_marker:
                logging.info(f"Received EOF marker for client_id '{client_id}'")
                
                if client_id in self.client_data:
                    # Calculate final averages
                    client_sentiment_totals = self.client_data[client_id]
                    
<<<<<<< HEAD
                negative_avg = 0
                if self.sentiment_totals["NEGATIVE"]["count"] > 0:
                    negative_avg = self.sentiment_totals["NEGATIVE"]["sum"] / self.sentiment_totals["NEGATIVE"]["count"]
                
                # Prepare detailed results
                positive_count = self.sentiment_totals["POSITIVE"]["count"]
                negative_count = self.sentiment_totals["NEGATIVE"]["count"]
                
                # Create the final response with the average results
                result = [{
                    "sentiment": "POSITIVE",
                    "average_ratio": positive_avg,
                    "movie_count": positive_count
                }, {
                    "sentiment": "NEGATIVE", 
                    "average_ratio": negative_avg,
                    "movie_count": negative_count
                }]
                
                # Use the _add_metadata function to prepare the response
                response_message = self._add_metadata(client_id, result, True, False, QUERY_5)
                
                await self.rabbitmq.publish_to_queue(
                    queue_name=self.response_queue_name,
                    message=Serializer.serialize(response_message),
                    persistent=True
                )
                
                # Reset the accumulators for the next client
                self.sentiment_totals = {
                    "POSITIVE": {"sum": 0, "count": 0},
                    "NEGATIVE": {"sum": 0, "count": 0}
                }
=======
                    # Create the result with sum and count for each sentiment type
                    result = [{
                        "sentiment": "POSITIVE",
                        "sum": client_sentiment_totals["POSITIVE"]["sum"],
                        "count": client_sentiment_totals["POSITIVE"]["count"]
                    }, {
                        "sentiment": "NEGATIVE", 
                        "sum": client_sentiment_totals["NEGATIVE"]["sum"],
                        "count": client_sentiment_totals["NEGATIVE"]["count"]
                    }]
                    
                    # First: Send the data 
                    await self.send_data(client_id, result, False, QUERY_5)
                    
                    # Second: Send message with EOF=True
                    await self.send_data(client_id, [], True, QUERY_5)
                    
                    # Clean up client data after sending
                    del self.client_data[client_id]
                    logging.info(f"Sent sentiment data for client {client_id} and cleaned up client data")
                else:
                    logging.warning(f"Received EOF for client {client_id} but no data found")
>>>>>>> 09fa83a7
                
                await message.ack()
                return
            
            if sigterm: #TODO check if this is enough
                response_message = self._add_metadata(client_id, result, False, True, QUERY_5)

                await self.rabbitmq.publish_to_queue(
                    queue_name=self.response_queue_name,
                    message=Serializer.serialize(response_message),
                    persistent=True
                )
                
                await message.ack()
                return
            
            # Process the sentiment data 
            if data:
                # Process each movie in the batch
                for movie in data:
                    # Look for the sentiment field using multiple possible names
                    sentiment = movie.get('sentiment')
                    
                    # Look for the ratio field using multiple possible names
                    ratio = movie.get('ratio', movie.get('Average', 0))
                    
                    logging.debug(f"Processing movie: {movie.get('Movie', 'Unknown')}, sentiment: {sentiment}, ratio: {ratio}")
                    
                    if sentiment:
                        if client_id not in self.client_data:
                            self.client_data[client_id] = {
                                "POSITIVE": {"sum": 0, "count": 0},
                                "NEGATIVE": {"sum": 0, "count": 0}
                            }
                        
                        if sentiment in self.client_data[client_id]:
                            # Add to the running total
                            self.client_data[client_id][sentiment]["sum"] += ratio
                            self.client_data[client_id][sentiment]["count"] += 1
                
                # Log current state
                if client_id in self.client_data:
                    positive_count = self.client_data[client_id]["POSITIVE"]["count"]
                    negative_count = self.client_data[client_id]["NEGATIVE"]["count"]
                    logging.debug(f"Client {client_id} stats - POSITIVE: {positive_count}, NEGATIVE: {negative_count}")
                
                # Acknowledge message
                await message.ack()
                
            else:
                logging.warning(f"Received empty data from client {client_id}")
                await message.ack()
                
        except Exception as e:
            logging.error(f"Error processing message: {e}")
            await message.reject(requeue=False)
    
<<<<<<< HEAD
    def _add_metadata(self, client_id, data, eof_marker=False, sigterm=False, query=None):
=======
    async def send_data(self, client_id, data, eof_marker=False, query=None):
        """Send data to the producer queue with query in metadata"""
        message = self._add_metadata(client_id, data, eof_marker, query)
        success = await self.rabbitmq.publish_to_queue(
            queue_name=self.producer_queue_name,
            message=Serializer.serialize(message),
            persistent=True
        )
        if not success:
            logging.error(f"Failed to send data with query '{query}' for client {client_id}")
    
    def _add_metadata(self, client_id, data, eof_marker=False, query=None):
>>>>>>> 09fa83a7
        """Prepare the message to be sent to the output queue - standardized across workers"""
        message = {        
            "client_id": client_id,
            "data": data,
            "EOF_MARKER": eof_marker,
            "query": query,
            "SIGTERM": sigterm
        }
        return message
    
    def _handle_shutdown(self, *_):
        logging.info(f"Shutting down average sentiment worker...")
        self._running = False
        if hasattr(self, 'rabbitmq'):
            asyncio.create_task(self.rabbitmq.close())<|MERGE_RESOLUTION|>--- conflicted
+++ resolved
@@ -101,41 +101,6 @@
                     # Calculate final averages
                     client_sentiment_totals = self.client_data[client_id]
                     
-<<<<<<< HEAD
-                negative_avg = 0
-                if self.sentiment_totals["NEGATIVE"]["count"] > 0:
-                    negative_avg = self.sentiment_totals["NEGATIVE"]["sum"] / self.sentiment_totals["NEGATIVE"]["count"]
-                
-                # Prepare detailed results
-                positive_count = self.sentiment_totals["POSITIVE"]["count"]
-                negative_count = self.sentiment_totals["NEGATIVE"]["count"]
-                
-                # Create the final response with the average results
-                result = [{
-                    "sentiment": "POSITIVE",
-                    "average_ratio": positive_avg,
-                    "movie_count": positive_count
-                }, {
-                    "sentiment": "NEGATIVE", 
-                    "average_ratio": negative_avg,
-                    "movie_count": negative_count
-                }]
-                
-                # Use the _add_metadata function to prepare the response
-                response_message = self._add_metadata(client_id, result, True, False, QUERY_5)
-                
-                await self.rabbitmq.publish_to_queue(
-                    queue_name=self.response_queue_name,
-                    message=Serializer.serialize(response_message),
-                    persistent=True
-                )
-                
-                # Reset the accumulators for the next client
-                self.sentiment_totals = {
-                    "POSITIVE": {"sum": 0, "count": 0},
-                    "NEGATIVE": {"sum": 0, "count": 0}
-                }
-=======
                     # Create the result with sum and count for each sentiment type
                     result = [{
                         "sentiment": "POSITIVE",
@@ -158,7 +123,6 @@
                     logging.info(f"Sent sentiment data for client {client_id} and cleaned up client data")
                 else:
                     logging.warning(f"Received EOF for client {client_id} but no data found")
->>>>>>> 09fa83a7
                 
                 await message.ack()
                 return
@@ -216,9 +180,6 @@
             logging.error(f"Error processing message: {e}")
             await message.reject(requeue=False)
     
-<<<<<<< HEAD
-    def _add_metadata(self, client_id, data, eof_marker=False, sigterm=False, query=None):
-=======
     async def send_data(self, client_id, data, eof_marker=False, query=None):
         """Send data to the producer queue with query in metadata"""
         message = self._add_metadata(client_id, data, eof_marker, query)
@@ -230,8 +191,7 @@
         if not success:
             logging.error(f"Failed to send data with query '{query}' for client {client_id}")
     
-    def _add_metadata(self, client_id, data, eof_marker=False, query=None):
->>>>>>> 09fa83a7
+    def _add_metadata(self, client_id, data, eof_marker=False, sigterm=False, query=None):
         """Prepare the message to be sent to the output queue - standardized across workers"""
         message = {        
             "client_id": client_id,

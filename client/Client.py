import socket
import os
import threading
import json
from datetime import datetime
from Protocol import Protocol
import logging
from Config import Config


logging.basicConfig(level=logging.INFO)

# Constants
QUERY_1 = os.getenv("QUERY_1", "1")
<<<<<<< HEAD
QUERY_2 = os.getenv("QUERY_2", "2")
=======
QUERY_3 = os.getenv("QUERY_3", "3")
>>>>>>> 84872def
QUERY_4 = os.getenv("QUERY_4", "4")
QUERY_5 = os.getenv("QUERY_5", "5")

class Client:
    def __init__(self, name: str, age: int):
        self.skt = None
        self.name = name
        self.age = age
        self.protocol = Protocol()
        self.config = Config()
        self.receiver_running = False
        self.receiver_thread = None
        self.output_file_q1 = f"output/output_records_client_{self.name}_Q1.json"
<<<<<<< HEAD
        self.output_file_q2 = f"output/output_records_client_{self.name}_Q2.json"
=======
        self.output_file_q3 = f"output/output_records_client_{self.name}_Q3.json"
>>>>>>> 84872def
        self.output_file_q4 = f"output/output_records_client_{self.name}_Q4.json"
        self.output_file_q5 = f"output/output_records_client_{self.name}_Q5.json"
        
    def __str__(self):
        return f"Client(name={self.name}, age={self.age})"
    
    def connect(self, host: str, port: int):
        self.skt = socket.socket(socket.AF_INET, socket.SOCK_STREAM)
        self.skt.connect((host, port))
        logging.info(f"Connected to {host}:{port}")
    
    def shutdown(self):
        # Stop the receiver thread
        self.receiver_running = False
        
        if self.skt is None:
            return             
        try:
            self.skt.shutdown(socket.SHUT_RDWR)
            logging.info("Socket shutdown successfully")
        except OSError:
            pass
        finally:
            self.skt.close()
            self.skt = None
            
        # Wait for receiver thread to finish if it exists
        # TODO: shutdown the socket so it does not get stuck in the recv when no more data is sent
        if self.receiver_thread and self.receiver_thread.is_alive():
            self.receiver_thread.join()
            if self.receiver_thread.is_alive():
                logging.warning("Receiver thread did not terminate gracefully")

    # Existing methods
    def _send_csv(self, file_path: str = None):
        if self.skt is None:
            raise Exception("Socket not connected")
        logging.info(f"\033[94mSending CSV file: {file_path}\033[0m")
        
        for batch in self._read_file_in_batches(file_path, self.config.get_batch_size()):
            self.protocol.send_all(self.skt, batch)
        self.protocol.send_all(self.skt, self.config.get_EOF())
        logging.info(f"\033[94mCSV file sent successfully with EOF: {self.config.get_EOF()}\033[0m")
        
    def _read_file_in_batches(self, file_path: str, batch_size: int):
        # Validate inputs
        if not os.path.isfile(file_path):
            raise FileNotFoundError(f"File not found: {file_path}")
        try:
            with open(file_path, 'rb') as f:
                # Skip the header/first line
                f.readline()
                
                batch = b''
                for line in f:
                    # Check if adding this line would exceed batch_size
                    if len(batch) + len(line) > batch_size and batch:
                        # If yes, yield current batch and start a new one with this line
                        yield batch
                        batch = line
                    else:
                        # Otherwise, add line to current batch
                        batch += line
                # Don't forget to yield the last batch if it has data
                if batch:
                    yield batch
        except IOError as e:
            raise IOError(f"Error reading file {file_path}: {e}")
    
    # New wrapper methods
    def start_sender_thread(self, file_paths=None):
        """
        Wrapper method to send data files in a separate thread
        file_paths: list of file paths to send, if None uses config movies
        """
        if file_paths is None:
            file_paths = [self.config.get_movies()]
        
        def sender_task():
            try:
                for file_path in file_paths:
                    self._send_csv(file_path)
                logging.info("\033[92mAll files sent successfully\033[0m")
            except Exception as e:
                logging.error(f"Error in sender thread: {e}")
        
        sender_thread = threading.Thread(target=sender_task)
        sender_thread.start()
        return sender_thread
    
    def start_receiver_thread(self):
        """
        Wrapper method to start a receiver thread that continuously listens for messages
        """
        self.receiver_running = True
        self.receiver_thread = threading.Thread(target=self._receive_loop)
        self.receiver_thread.daemon = True
        self.receiver_thread.start()
        logging.info(f"Receiver thread started, logging to output files")
        return self.receiver_thread
    
    def _receive_loop(self):
        """Continuously receive messages and log them to a file based on query"""
        try:
            while self.receiver_running and self.skt:
                try:
                    query, response_data = self.protocol.recv_response(self.skt)
                    try:

                        parsed_data = json.loads(response_data)
                        # Process movies based on query
                        if query == QUERY_1:
                            parsed_data = self._format_data_query_1(parsed_data)
                            self._write_to_file(self.output_file_q1, parsed_data)
<<<<<<< HEAD
                        elif query == QUERY_2:
                            self._write_to_file(self.output_file_q2, parsed_data)
                            logging.info(f"\033[94mReceived data for Query 2\033[0m")
=======
                        elif query == QUERY_3:
                            #parse data if needed
                            # parsed_data = self._format_data_query_3(parsed_data) 
                            self._write_to_file(self.output_file_q3, parsed_data)
                            logging.info(f"\033[94mReceived data for Query {QUERY_3}\033[0m")
>>>>>>> 84872def
                        elif query == QUERY_4:
                            parsed_data = self._format_data_query_4(parsed_data)
                            self._write_to_file(self.output_file_q4, parsed_data)
                            logging.info(f"\033[94mReceived data for Query {QUERY_4}\033[0m")
                        elif query == QUERY_5:
                            #parse data if needed
                            # parsed_data = self._format_data_query_5(parsed_data) 
                            self._write_to_file(self.output_file_q5, parsed_data)
                            logging.info(f"\033[94mReceived data for Query {QUERY_5}\033[0m")
                            
                    except json.JSONDecodeError as e:
                        logging.error(f"Failed to parse response as JSON: {e}")
                        logging.info(f"Raw response: {response_data[:100]}...")
                except socket.timeout:
                    # Just continue if we get a timeout
                    continue
                except ConnectionError as e:
                    logging.error(f"Connection error in receiver thread: {e}")
                    break
        except Exception as e:
            logging.error(f"Error in receiver thread: {e}")
        
        logging.info("Receiver thread stopping")

    def _write_to_file(self, file_path: str, data: list):
        """
        Write processed data to a file
        """
        try:
            with open(file_path, 'a') as f:
                for record in data:
                    f.write(json.dumps(record) + "\n")
        except IOError as e:
            logging.error(f"Error writing to file {file_path}: {e}")
        except Exception as e:
            logging.error(f"Unexpected error writing to file {file_path}: {e}")

    def _format_data_query_4(self, data):
        """
        Format data for Query 4
        """
        # Transform the data into a more user-friendly format
        formatted_data = []
        for actor in data:
            formatted_data.append({actor.get('name', 'Unknown'): actor.get('count', 0) })
        return formatted_data

    def _format_data_query_1(self, data):
        """
        Format data for Query 1
        """
        # Transform the data into a more user-friendly format
        formatted_data = []
        for movie in data:
            # Parse the genres string into a list of genre names
            genres_list = []
            try:
                # The genres are stored as a string representation of a list of dicts
                genres_data = json.loads(movie.get('genres', '[]').replace("'", '"'))
                genres_list = [genre.get('name') for genre in genres_data if genre.get('name')]
            except (json.JSONDecodeError, AttributeError, TypeError):
                # If we can't parse the genres, use an empty list
                pass
            
            # Create a formatted movie entry - without ID
            formatted_movie = {
                "Movie": movie.get('original_title', 'Unknown'),
                "Genres": genres_list
            }
            formatted_data.append(formatted_movie)
        return formatted_data<|MERGE_RESOLUTION|>--- conflicted
+++ resolved
@@ -12,11 +12,8 @@
 
 # Constants
 QUERY_1 = os.getenv("QUERY_1", "1")
-<<<<<<< HEAD
 QUERY_2 = os.getenv("QUERY_2", "2")
-=======
 QUERY_3 = os.getenv("QUERY_3", "3")
->>>>>>> 84872def
 QUERY_4 = os.getenv("QUERY_4", "4")
 QUERY_5 = os.getenv("QUERY_5", "5")
 
@@ -30,11 +27,8 @@
         self.receiver_running = False
         self.receiver_thread = None
         self.output_file_q1 = f"output/output_records_client_{self.name}_Q1.json"
-<<<<<<< HEAD
         self.output_file_q2 = f"output/output_records_client_{self.name}_Q2.json"
-=======
         self.output_file_q3 = f"output/output_records_client_{self.name}_Q3.json"
->>>>>>> 84872def
         self.output_file_q4 = f"output/output_records_client_{self.name}_Q4.json"
         self.output_file_q5 = f"output/output_records_client_{self.name}_Q5.json"
         
@@ -149,17 +143,14 @@
                         if query == QUERY_1:
                             parsed_data = self._format_data_query_1(parsed_data)
                             self._write_to_file(self.output_file_q1, parsed_data)
-<<<<<<< HEAD
                         elif query == QUERY_2:
                             self._write_to_file(self.output_file_q2, parsed_data)
                             logging.info(f"\033[94mReceived data for Query 2\033[0m")
-=======
                         elif query == QUERY_3:
                             #parse data if needed
                             # parsed_data = self._format_data_query_3(parsed_data) 
                             self._write_to_file(self.output_file_q3, parsed_data)
                             logging.info(f"\033[94mReceived data for Query {QUERY_3}\033[0m")
->>>>>>> 84872def
                         elif query == QUERY_4:
                             parsed_data = self._format_data_query_4(parsed_data)
                             self._write_to_file(self.output_file_q4, parsed_data)
